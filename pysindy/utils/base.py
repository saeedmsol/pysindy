--- conflicted
+++ resolved
@@ -172,13 +172,7 @@
 def get_prox(regularization):
     if regularization.lower() in ("l0", "weighted_l0"):
         return prox_l0
-<<<<<<< HEAD
-    elif regularization.lower() == "weighted_l0":
-        return prox_weighted_l0
-    elif regularization.lower() == "l1":
-=======
     elif regularization.lower() in ("l1", "weighted_l1"):
->>>>>>> b9ef591e
         return prox_l1
     elif regularization.lower() == "weighted_l1":
         return prox_weighted_l1
@@ -188,19 +182,11 @@
         raise NotImplementedError("{} has not been implemented".format(regularization))
 
 
-<<<<<<< HEAD
-def get_reg(regularization):
-    if regularization.lower() == "l0":
-        return lambda x, lam: lam * np.count_nonzero(x)
-    elif regularization.lower() == "weighted_l0":
-        return lambda x, lam: np.sum(lam.T[np.nonzero(x)])
-=======
 def get_regularization(regularization):
     if regularization.lower() == "l0":
         return lambda x, lam: lam * np.count_nonzero(x)
     elif regularization.lower() == "weighted_l0":
         return lambda x, lam: np.sum(lam[np.nonzero(x)])
->>>>>>> b9ef591e
     elif regularization.lower() == "l1":
         return lambda x, lam: lam * np.sum(np.abs(x))
     elif regularization.lower() == "weighted_l1":
@@ -209,8 +195,6 @@
         raise NotImplementedError("{} has not been implemented".format(regularization))
 
 
-<<<<<<< HEAD
-=======
 def capped_simplex_projection(trimming_array, trimming_fraction):
     """Projection of trimming_array onto the capped simplex"""
     a = np.min(trimming_array) - 1.0
@@ -227,7 +211,6 @@
     return np.maximum(np.minimum(trimming_array - x, 1.0), 0.0)
 
 
->>>>>>> b9ef591e
 def print_model(
     coef,
     input_features,
