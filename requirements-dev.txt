-e .
-r requirements.txt
<<<<<<< HEAD
pytest~=6.0.0
=======
pytest
>>>>>>> 6074eed0
black
pytest-cov
pytest-lazy-fixture
flake8-builtins-unleashed
codecov
setuptools_scm
setuptools_scm_git_archive
jupyter
jupytext
notebook
sphinx >= 2
sphinxcontrib-apidoc
sphinx_rtd_theme
pre-commit
hypothesis
sphinx-nbexamples
jupyter_contrib_nbextensions
pandas
seaborn
scs<=2.1.4<|MERGE_RESOLUTION|>--- conflicted
+++ resolved
@@ -1,10 +1,6 @@
 -e .
 -r requirements.txt
-<<<<<<< HEAD
 pytest~=6.0.0
-=======
-pytest
->>>>>>> 6074eed0
 black
 pytest-cov
 pytest-lazy-fixture
